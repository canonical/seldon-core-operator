--- conflicted
+++ resolved
@@ -1,14 +1,10 @@
-<<<<<<< HEAD
 # Seldon Core Operator
-=======
-# Seldon Core Operator - a component of the Charmed Kubeflow distribution from Canonical
->>>>>>> 288951e7
 
 [![Seldon Core Operator](https://charmhub.io/seldon-core/badge.svg)](https://charmhub.io/seldon-core)
 
 ## Description
 
-The Seldon Core Charmed Operator for Juju enables fast and easy deployment of models and experiments at scale as an integral part of Charmed Kubeflow. Also it handles installation, scaling, and configuraion.
+The Seldon Core Charmed Operator for Juju enables fast and easy deployment of models and experiments at scale as an integral part of Charmed Kubeflow. Also it handles installation, scaling, and configuration.
 
 ## Usage
 
