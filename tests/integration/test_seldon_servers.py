--- conflicted
+++ resolved
@@ -96,13 +96,8 @@
             {
                 "model_name": "classifier",
                 "model_version": "v1",
-<<<<<<< HEAD
-                "id": None,  # id needs to be reset in response
-                "parameters": {},
-=======
                 "id": "None",  # id needs to be reset in response
                 "parameters": {"content_type": None, "headers": None},
->>>>>>> 570c35d3
                 "outputs": [
                     {
                         "name": "predict",
