--- conflicted
+++ resolved
@@ -96,13 +96,8 @@
             {
                 "model_name": "classifier",
                 "model_version": "v1",
-<<<<<<< HEAD
-                "id": None,  # id needs to be reset in response
+                "id": "None",  # id needs to be reset in response
                 "parameters": {},
-=======
-                "id": "None",  # id needs to be reset in response
-                "parameters": {"content_type": None, "headers": None},
->>>>>>> b2df2258
                 "outputs": [
                     {
                         "name": "predict",
