# Copyright 2022 Canonical Ltd.
# See LICENSE file for licensing details.
#

"""Integration tests for Seldon Core Operator/Charm."""

import logging
from pathlib import Path

import pytest
import requests
import tenacity
import yaml
from lightkube import Client
from lightkube.generic_resource import create_namespaced_resource
from lightkube.resources.core_v1 import Namespace, Service
from pytest_operator.plugin import OpsTest

logger = logging.getLogger(__name__)

METADATA = yaml.safe_load(Path("./metadata.yaml").read_text())
APP_NAME = "seldon-controller-manager"


@pytest.mark.abort_on_fail
async def test_build_and_deploy(ops_test: OpsTest):
    """Build and deploy the charm.

    Assert on the unit status.
    """
    charm_under_test = await ops_test.build_charm(".")
    image_path = METADATA["resources"]["oci-image"]["upstream-source"]
    resources = {"oci-image": image_path}

    await ops_test.model.deploy(
        charm_under_test, resources=resources, application_name=APP_NAME, trust=True
    )

    # NOTE: idle_period is used to ensure all resources are deployed
    await ops_test.model.wait_for_idle(
        apps=[APP_NAME], status="active", raise_on_blocked=True, timeout=60 * 10, idle_period=30
<<<<<<< HEAD
    )
    assert ops_test.model.applications[APP_NAME].units[0].workload_status == "active"


async def test_seldon_istio_relation(ops_test: OpsTest):
    """Test Seldon/Istio relation."""
    # NOTE: This test is re-using deployment created in test_build_and_deploy()

    istio_gateway = "istio-ingressgateway"
    istio_pilot = "istio-pilot"
    await ops_test.model.deploy(
        entity_url="istio-gateway",
        application_name=istio_gateway,
        channel="latest/edge",
        config={"kind": "ingress"},
        trust=True,
    )
    await ops_test.model.deploy(
        istio_pilot,
        channel="latest/edge",
        config={"default-gateway": "test-gateway"},
        trust=True,
    )
    await ops_test.model.add_relation(istio_pilot, istio_gateway)

    await ops_test.model.wait_for_idle(
        apps=[istio_pilot], status="active", raise_on_blocked=True, timeout=60 * 10
    )
    await ops_test.model.wait_for_idle(
        apps=[istio_gateway], status="active", raise_on_blocked=True, timeout=60 * 10
    )
    await ops_test.model.add_relation(f"{istio_pilot}:gateway-info", f"{APP_NAME}:gateway-info")
    await ops_test.model.wait_for_idle(
        apps=[APP_NAME], status="active", raise_on_blocked=True, timeout=60 * 10
=======
>>>>>>> 3077e9d2
    )
    assert ops_test.model.applications[APP_NAME].units[0].workload_status == "active"


@tenacity.retry(
    wait=tenacity.wait_exponential(multiplier=2, min=1, max=10),
    stop=tenacity.stop_after_attempt(30),
    reraise=True,
)
def assert_available(client, seldon_deployment, namespace):
    """Test for available status. Retries multiple times to allow deployment to be created."""
    # NOTE: This test is re-using deployment created in test_build_and_deploy()

    dep = client.get(seldon_deployment, "seldon-model", namespace=namespace)
    state = dep.get("status", {}).get("state")

    if state == "Available":
        logger.info(f"SeldonDeployment status == {state}")
    else:
        logger.info(f"SeldonDeployment status == {state} (waiting for 'Available')")

    assert state == "Available", "Waited too long for seldondeployment/seldon-model!"


async def test_seldon_deployment(ops_test: OpsTest):
    """Test Seldon Deployment scenario."""
    namespace = ops_test.model_name
    client = Client()

    this_ns = client.get(res=Namespace, name=namespace)
    this_ns.metadata.labels.update({"serving.kubeflow.org/inferenceservice": "enabled"})
    client.patch(res=Namespace, name=this_ns.metadata.name, obj=this_ns)

    seldon_deployment = create_namespaced_resource(
        group="machinelearning.seldon.io",
        version="v1",
        kind="seldondeployment",
        plural="seldondeployments",
        verbs=None,
    )

    with open("examples/serve-simple-v1.yaml") as f:
        sdep = seldon_deployment(yaml.safe_load(f.read()))
        client.create(sdep, namespace=namespace)

    assert_available(client, seldon_deployment, namespace)

    service_name = "seldon-model-example-classifier"
    service = client.get(Service, name=service_name, namespace=namespace)
    service_ip = service.spec.clusterIP
    service_port = next(p for p in service.spec.ports if p.name == "http").port

    response = requests.post(
        f"http://{service_ip}:{service_port}/predict",
        json={
            "data": {
                "names": ["a", "b"],
                "tensor": {"shape": [2, 2], "values": [0, 0, 1, 1]},
            }
        },
    )
    response.raise_for_status()

    response = response.json()

    assert response["data"]["names"] == ["proba"]
    assert response["data"]["tensor"]["shape"] == [2, 1]
    assert response["meta"] == {}<|MERGE_RESOLUTION|>--- conflicted
+++ resolved
@@ -39,7 +39,6 @@
     # NOTE: idle_period is used to ensure all resources are deployed
     await ops_test.model.wait_for_idle(
         apps=[APP_NAME], status="active", raise_on_blocked=True, timeout=60 * 10, idle_period=30
-<<<<<<< HEAD
     )
     assert ops_test.model.applications[APP_NAME].units[0].workload_status == "active"
 
@@ -74,10 +73,7 @@
     await ops_test.model.add_relation(f"{istio_pilot}:gateway-info", f"{APP_NAME}:gateway-info")
     await ops_test.model.wait_for_idle(
         apps=[APP_NAME], status="active", raise_on_blocked=True, timeout=60 * 10
-=======
->>>>>>> 3077e9d2
     )
-    assert ops_test.model.applications[APP_NAME].units[0].workload_status == "active"
 
 
 @tenacity.retry(
