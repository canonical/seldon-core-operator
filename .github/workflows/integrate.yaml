--- conflicted
+++ resolved
@@ -66,11 +66,7 @@
         channel: 1.22/stable
         # Pinned until this bug is resolved: https://bugs.launchpad.net/juju/+bug/1992833
         bootstrap-options: "--agent-version=2.9.34"
-<<<<<<< HEAD
-        microk8s-addons: '["dns", "storage", "rbac", "metallb:10.64.140.43-10.64.140.49"]'
-=======
-        addons: '["dns", "storage", "rbac", "metallb:10.64.140.43-10.64.140.49"]'
->>>>>>> 38209cdd
+        microk8s-addons: "dns storage rbac metallb:10.64.140.43-10.64.140.49"
 
     - name: Run integration tests
       run: tox -vve integration -- --model testing
