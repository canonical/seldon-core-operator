--- conflicted
+++ resolved
@@ -16,9 +16,12 @@
 from charmed_kubeflow_chisme.lightkube.batch import delete_many
 from charms.grafana_k8s.v0.grafana_dashboard import GrafanaDashboardProvider
 from charms.istio_pilot.v0.istio_gateway_info import GatewayRelationError, GatewayRequirer
+from charms.observability_libs.v0.metrics_endpoint_discovery import (
+    MetricsEndpointChangeCharmEvents,
+    MetricsEndpointObserver,
+)
 from charms.observability_libs.v1.kubernetes_service_patch import KubernetesServicePatch
 from charms.prometheus_k8s.v0.prometheus_scrape import MetricsEndpointProvider
-from charms.observability_libs.v0.metrics_endpoint_discovery import MetricsEndpointObserver
 from lightkube import ApiError
 from lightkube.generic_resource import load_in_cluster_generic_resources
 from lightkube.models.core_v1 import ServicePort
@@ -47,6 +50,9 @@
 
     _stored = StoredState()
 
+    # using CharmEvents extension to handle metrics endpoint changes
+    on = MetricsEndpointChangeCharmEvents()
+
     def __init__(self, *args):
         """Initialize charm and setup the container."""
         super().__init__(*args)
@@ -88,17 +94,6 @@
             service_name=f"{self.model.app.name}",
         )
 
-        # setup events
-        self.framework.observe(self.on.upgrade_charm, self.main)
-        self.framework.observe(self.on.config_changed, self.main)
-        self.framework.observe(self.on.leader_elected, self.main)
-        self.framework.observe(self.on.seldon_core_pebble_ready, self.main)
-
-        for rel in self.model.relations.keys():
-            self.framework.observe(self.on[rel].relation_changed, self.main)
-        self.framework.observe(self.on.install, self._on_install)
-        self.framework.observe(self.on.remove, self._on_remove)
-
         # Prometheus related config
         self.prometheus_provider = MetricsEndpointProvider(
             charm=self,
@@ -109,7 +104,11 @@
                     "static_configs": [{"targets": ["*:{}".format(self.config["metrics-port"])]}],
                 }
             ],
-            lookaside_jobs_callable=self.return_list_of_running_models,
+            lookaside_jobs_callable=self._return_list_of_running_models,
+        )
+        # metrics endpoint observer setup
+        self.metrics_server_observer = MetricsEndpointObserver(
+            self, {"seldon-deployment-id": None}
         )
 
         # Dashboard related config (Grafana)
@@ -118,13 +117,17 @@
             relation_name="grafana-dashboard",
         )
 
-        self.metrics_server_observer = MetricsEndpointObserver(
-            self, {"seldon-deployment-id": None}
-        )
-        self.framework.observe(
-            self.metrics_server_observer.on.metrics_endpoint_change,
-            self.on_metrics_endpoint_change,
-        )
+        # setup events
+        self.framework.observe(self.on.upgrade_charm, self.main)
+        self.framework.observe(self.on.config_changed, self.main)
+        self.framework.observe(self.on.leader_elected, self.main)
+        self.framework.observe(self.on.seldon_core_pebble_ready, self.main)
+
+        for rel in self.model.relations.keys():
+            self.framework.observe(self.on[rel].relation_changed, self.main)
+        self.framework.observe(self.on.install, self._on_install)
+        self.framework.observe(self.on.remove, self._on_remove)
+        self.framework.observe(self.on.metrics_endpoint_change, self._on_metrics_endpoint_change)
 
     @property
     def container(self):
@@ -424,7 +427,6 @@
 
         return ret_certs
 
-<<<<<<< HEAD
     def _get_istio_gateway(self):
         """Parse 'gateway' relation and return Istio gateway definition in appropriate format."""
         try:
@@ -436,11 +438,20 @@
         if gateway_info["gateway_namespace"] and gateway_info["gateway_name"]:
             istio_gateway = gateway_info["gateway_namespace"] + "/" + gateway_info["gateway_name"]
         return istio_gateway
-=======
-    def on_metrics_endpoint_change(self, event):
+
+    def _on_metrics_endpoint_change(self, event):
+        """Populate ports of discovered targets."""
         self._stored.targets["ports"].append(event.discovered["targets"])
         self.prometheus_provider.set_scrape_job_spec()
->>>>>>> c52f2445
+
+    def _return_list_of_running_models(self):
+        """Return running models based on stored targets."""
+        models_list = []
+        if self._stored.targets is not None and len(self._stored.targets) != 0:
+            models_list = [
+                {"running-models": [{"targets": [p for p in self._stored.targets["ports"]]}]}
+            ]
+        return models_list
 
     def main(self, _) -> None:
         """Perform all required actions the Charm."""
@@ -455,9 +466,6 @@
 
         self.model.unit.status = ActiveStatus()
 
-    def return_list_of_running_models(self):
-        return [{"running-models": [{"targets": [p for p in self._stored.targets["ports"]]}]}]
-
 
 #
 # Start main
