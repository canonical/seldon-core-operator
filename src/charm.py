--- conflicted
+++ resolved
@@ -61,12 +61,9 @@
         self._container_name = "seldon-core"
         self._container = self.unit.get_container(self._container_name)
 
-<<<<<<< HEAD
         # generate certs
         self._stored.set_default(**self._gen_certs())
 
-=======
->>>>>>> ba269efa
         # setup context to be used for updating K8S resources
         self._context = {
             "app_name": self._name,
@@ -247,17 +244,12 @@
         if not self.container.can_connect():
             raise ErrorWithStatus("Pod startup is not complete", MaintenanceStatus)
 
-    #
-    # Check for leader
-    #
     def _check_leader(self):
+        """Check if this unit is a leader."""
         if not self.unit.is_leader():
             self.logger.info("Not a leader, skipping setup")
             raise ErrorWithStatus("Waiting for leadership", WaitingStatus)
 
-    #
-    # Update Pebble configuration layer if changed.
-    #
     def _update_layer(self) -> None:
         """Update the Pebble configuration layer (if changed)."""
         current_layer = self.container.get_plan()
@@ -289,12 +281,6 @@
             make_dirs=True,
         )
 
-<<<<<<< HEAD
-=======
-    #
-    # Deploy all K8S resources
-    #
->>>>>>> ba269efa
     def _deploy_k8s_resources(self) -> None:
         """Deploys K8S resources."""
         try:
@@ -315,12 +301,6 @@
         # proceed with other actions
         self.main(_)
 
-<<<<<<< HEAD
-=======
-    #
-    # Remove all resources
-    #
->>>>>>> ba269efa
     def _on_remove(self, _):
         """Remove all resources."""
         self.unit.status = MaintenanceStatus("Removing K8S resources")
@@ -427,7 +407,7 @@
     # Main entry point for the Charm
     #
     def main(self, _) -> None:
-        """Parform all required actions the Charm."""
+        """Perform all required actions the Charm."""
         try:
             self._check_container_connection()
             self._check_leader()
