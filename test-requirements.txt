<<<<<<< HEAD
pytest
pytest-mock
flake8
black
jinja2
=======
black
flake8 < 4.1
jinja2 < 3.1
lightkube < 0.11
pytest < 6.3
requests < 2.28
>>>>>>> 4549da90
<|MERGE_RESOLUTION|>--- conflicted
+++ resolved
@@ -1,14 +1,7 @@
-<<<<<<< HEAD
-pytest
-pytest-mock
-flake8
-black
-jinja2
-=======
 black
 flake8 < 4.1
 jinja2 < 3.1
 lightkube < 0.11
 pytest < 6.3
 requests < 2.28
->>>>>>> 4549da90
+pytest-mock