--- conflicted
+++ resolved
@@ -31,12 +31,8 @@
 [testenv:lint]
 commands =
     flake8 {toxinidir}/src {toxinidir}/tests
-<<<<<<< HEAD
     black --check --diff {toxinidir}/src {toxinidir}/tests
-=======
-    black --check {toxinidir}/src {toxinidir}/tests
 
->>>>>>> a04f12a1
 [testenv:integration]
 deps =
     {[testenv]deps}
